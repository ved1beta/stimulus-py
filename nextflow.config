--- conflicted
+++ resolved
@@ -5,8 +5,9 @@
     model                   = null                   // the model file in python, the model that will be tested by this pipeline
     exp_conf                = null                   // the json config file that specifies all the parameters relative to the data manipulation
     tune_conf               = null                   // the config file with all the hyperparameter directives (choiches) and all ray tune specs
-
-<<<<<<< HEAD
+    
+    // Optional inputs
+    initial_weights         = null                   // the initial weights of the model. These files can be used to start the training instead of random initialization. One can provide several files, each of them will be used for a different run.
 
     // Output options
     outdir                  = "./results/"          // the outdir has to be the one the user specify _ the unique name of the run _ the time so that multiple runs will not overlap
@@ -21,10 +22,6 @@
     // Error options
     max_retries             = 0
     err_start               = 'finish'
-=======
-    // Optional inputs
-    initial_weights         = null                   // the initial weights of the model. These files can be used to start the training instead of random initialization. One can provide several files, each of them will be used for a different run.
->>>>>>> cc156503
 
     // Optional flags
     check_model             = true                   // flag to tell whether to check or not if the model can be tuned and trained. It does one call of the batch function, (predicting), of the model importing and using everything needed for that. Default run such a check.
@@ -90,11 +87,13 @@
     local        { includeConfig "conf/local.config"      }
 }
 
-<<<<<<< HEAD
+
 // Nextflow plugins
 plugins {
     id 'nf-schema@2.0.0' // Validation of pipeline parameters and creation of an input channel from a sample sheet
-=======
+}
+
+
 // trace/report options
 // this will allow the pipeline to create tracing/report files with all the steps and the time/memory/cpu they took
 def trace_timestamp = new java.util.Date().format( 'yyyy-MM-dd_HH-mm-ss')
@@ -114,7 +113,6 @@
 dag {
     enabled = true
     file    = "${trace_dir}/execution_dag_${trace_timestamp}.html"
->>>>>>> cc156503
 }
 
 // Function to ensure that resource requirements don't go beyond
