from pathlib import Path

import pytest
import yaml

from src.stimulus.utils import yaml_data
<<<<<<< HEAD
from src.stimulus.utils.yaml_data import YamlConfigDict, YamlSubConfigDict
=======
from src.stimulus.utils.yaml_data import (
    YamlConfigDict,
    YamlSubConfigDict,
    dump_yaml_list_into_files,
    generate_data_configs,
)


@pytest.fixture
def titanic_csv_path():
    return "tests/test_data/titanic/titanic_stimulus.csv"


@pytest.fixture
def load_titanic_yaml_from_file() -> YamlConfigDict:
    """Fixture that loads a test YAML configuration file."""
    with open("tests/test_data/titanic/titanic.yaml") as f:
        yaml_dict = yaml.safe_load(f)
        return YamlConfigDict(**yaml_dict)
>>>>>>> 60b0f2de


@pytest.fixture
def load_yaml_from_file() -> YamlConfigDict:
    """Fixture that loads a test YAML configuration file."""
    with open("tests/test_data/dna_experiment/dna_experiment_config_template.yaml") as f:
        yaml_dict = yaml.safe_load(f)
        return YamlConfigDict(**yaml_dict)


@pytest.fixture
def load_wrong_type_yaml() -> dict:
    """Fixture that loads a YAML configuration file with wrong typing."""
    with open("tests/test_data/yaml_files/wrong_field_type.yaml") as f:
        return yaml.safe_load(f)


<<<<<<< HEAD
=======
@pytest.fixture(scope="session")
def cleanup_titanic_config_file():
    """Cleanup any generated config files after all tests complete"""
    yield  # Run all tests first
    # Delete the config file after tests complete
    config_path = Path("tests/test_data/titanic/titanic_sub_config_0.yaml")
    if config_path.exists():
        config_path.unlink()


def test_sub_config_validation(load_titanic_yaml_from_file):
    sub_config = generate_data_configs(load_titanic_yaml_from_file)[0]
    YamlSubConfigDict.model_validate(sub_config)


def test_sub_config_dump_to_disk(load_titanic_yaml_from_file, cleanup_titanic_config_file):
    sub_config = generate_data_configs(load_titanic_yaml_from_file)[0]
    dump_yaml_list_into_files([sub_config], "tests/test_data/titanic/", "titanic_sub_config")

    # load the file back in
    with open("tests/test_data/titanic/titanic_sub_config_0.yaml") as f:
        yaml_dict = yaml.safe_load(f)
        sub_config_loaded = YamlSubConfigDict(**yaml_dict)
        YamlSubConfigDict.model_validate(sub_config_loaded)


>>>>>>> 60b0f2de
def test_extract_transform_parameters_at_index(load_yaml_from_file):
    """Tests extracting parameters at specific indices from transforms."""
    # Test transform with parameter lists
    transform = load_yaml_from_file.transforms[1]  # Transform 'B' with probability list

    # Extract first parameter set
    result = yaml_data.extract_transform_parameters_at_index(transform, 0)
    assert result.columns[0].transformations[0].params["probability"] == 0.1

    # Extract second parameter set
    result = yaml_data.extract_transform_parameters_at_index(transform, 1)
    assert result.columns[0].transformations[0].params["probability"] == 0.2


def test_expand_transform_parameter_combinations(load_yaml_from_file):
    """Tests expanding transforms with parameter lists into individual transforms."""
    # Test transform with multiple parameter lists
    transform = load_yaml_from_file.transforms[2]  # Transform 'C' with multiple lists

    results = yaml_data.expand_transform_parameter_combinations(transform)
    assert len(results) == 4  # Should create 4 transforms (longest parameter list length)

    # Check first and last transforms
    assert results[0].columns[0].transformations[1].params["probability"] == 0.1
    assert results[3].columns[0].transformations[1].params["probability"] == 0.4


def test_expand_transform_list_combinations(load_yaml_from_file):
    """Tests expanding a list of transforms into all parameter combinations."""
    results = yaml_data.expand_transform_list_combinations(load_yaml_from_file.transforms)

    # Count expected transforms:
    # Transform A: 1 (no parameters)
    # Transform B: 3 (probability list length 3)
    # Transform C: 4 (probability and std lists length 4)
    assert len(results) == 8


def test_generate_data_configs(load_yaml_from_file):
    """Tests generating all possible data configurations."""
    configs = yaml_data.generate_data_configs(load_yaml_from_file)

    # Expected configs = (transforms combinations) × (number of splits)
    # 8 transform combinations × 2 splits = 16 configs
    assert len(configs) == 16

    # Check that each config is a valid YamlSubConfigDict
    for config in configs:
        assert isinstance(config, YamlSubConfigDict)
        assert config.global_params == load_yaml_from_file.global_params
        assert config.columns == load_yaml_from_file.columns


def test_dump_yaml_list_into_files(load_yaml_from_file):
    """Tests dumping a list of YAML configurations into separate files."""
    configs = yaml_data.generate_data_configs(load_yaml_from_file)
    yaml_data.dump_yaml_list_into_files(configs, "scratch/", "dna_experiment_config_template")


@pytest.mark.parametrize("test_input", [("load_yaml_from_file", False), ("load_wrong_type_yaml", True)])
def test_check_yaml_schema(request, test_input):
    """Tests the Pydantic schema validation."""
    data = request.getfixturevalue(test_input[0])
    expect_value_error = test_input[1]

    if not expect_value_error:
        yaml_data.check_yaml_schema(data)
        assert True
    else:
        with pytest.raises(ValueError, match="Wrong type on a field, see the pydantic report above"):
            yaml_data.check_yaml_schema(data)<|MERGE_RESOLUTION|>--- conflicted
+++ resolved
@@ -4,9 +4,6 @@
 import yaml
 
 from src.stimulus.utils import yaml_data
-<<<<<<< HEAD
-from src.stimulus.utils.yaml_data import YamlConfigDict, YamlSubConfigDict
-=======
 from src.stimulus.utils.yaml_data import (
     YamlConfigDict,
     YamlSubConfigDict,
@@ -26,7 +23,6 @@
     with open("tests/test_data/titanic/titanic.yaml") as f:
         yaml_dict = yaml.safe_load(f)
         return YamlConfigDict(**yaml_dict)
->>>>>>> 60b0f2de
 
 
 @pytest.fixture
@@ -44,8 +40,6 @@
         return yaml.safe_load(f)
 
 
-<<<<<<< HEAD
-=======
 @pytest.fixture(scope="session")
 def cleanup_titanic_config_file():
     """Cleanup any generated config files after all tests complete"""
@@ -72,7 +66,6 @@
         YamlSubConfigDict.model_validate(sub_config_loaded)
 
 
->>>>>>> 60b0f2de
 def test_extract_transform_parameters_at_index(load_yaml_from_file):
     """Tests extracting parameters at specific indices from transforms."""
     # Test transform with parameter lists
